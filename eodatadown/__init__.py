#!/usr/bin/env python
"""
EODataDown - this file is needed to ensure it can be imported

See other source files for details
"""
# This file is part of 'EODataDown'
# A tool for automating Earth Observation Data Downloading.
#
# Copyright 2018 Pete Bunting
#
# Licensed under the Apache License, Version 2.0 (the "License");
# you may not use this file except in compliance with the License.
# You may obtain a copy of the License at
#
#    http://www.apache.org/licenses/LICENSE-2.0
#
# Unless required by applicable law or agreed to in writing, software
# distributed under the License is distributed on an "AS IS" BASIS,
# WITHOUT WARRANTIES OR CONDITIONS OF ANY KIND, either express or implied.
# See the License for the specific language governing permissions and
# limitations under the License.
#
#
# Purpose:  Setup variables and imports across the whole module
#
# Author: Pete Bunting
# Email: pfb@aber.ac.uk
# Date: 07/08/2018
# Version: 1.0
#
# History:
# Version 1.0 - Created.


from distutils.version import LooseVersion
import os
import os.path
import logging
import logging.config
import json

EODATADOWN_VERSION_MAJOR = 0
EODATADOWN_VERSION_MINOR = 49
<<<<<<< HEAD
EODATADOWN_VERSION_PATCH = 4
=======
EODATADOWN_VERSION_PATCH = 8
>>>>>>> d0117518

# Check is GTIFF Creation Options Flag has been defined and if not then define it.
rsgislib_img_opts_tif_envvar = os.getenv('RSGISLIB_IMG_CRT_OPTS_GTIFF', None)
if rsgislib_img_opts_tif_envvar is None:
    os.environ["RSGISLIB_IMG_CRT_OPTS_GTIFF"] = "TILED=YES:COMPRESS=LZW:BIGTIFF=YES"

# Check if the number of cores for Gamma to use through OMP has been used defined. If not, define it as 1.
omp_num_threads_envvar = os.getenv('OMP_NUM_THREADS', None)
if omp_num_threads_envvar is None:
    os.environ["OMP_NUM_THREADS"] = "1"

EODATADOWN_VERSION = str(EODATADOWN_VERSION_MAJOR) + "."  + str(EODATADOWN_VERSION_MINOR) + "." + str(EODATADOWN_VERSION_PATCH)
EODATADOWN_VERSION_OBJ = LooseVersion(EODATADOWN_VERSION)

EODATADOWN_COPYRIGHT_YEAR = "2018"
EODATADOWN_COPYRIGHT_NAMES = "Pete Bunting"

EODATADOWN_SUPPORT_EMAIL = "rsgislib-support@googlegroups.com"

EODATADOWN_WEBSITE = "https://www.remotesensing.info/eodatadown"

EODATADOWN_SENSORS_LIST = ["LandsatGOOG", "Sentinel2GOOG", "Sentinel1ASF"]

eodd_install_prefix = __file__[:__file__.find('lib')]
log_config_path = os.path.join(eodd_install_prefix, "share", "eodatadown", "loggingconfig.json")
log_default_level=logging.INFO

log_config_value = os.getenv('EDD_LOG_CFG', None)
if log_config_value is not None:
    log_config_path = log_config_value

if os.path.exists(log_config_path):
    with open(log_config_path, 'rt') as f:
        config = json.load(f)
    logging.config.dictConfig(config)
else:
    print('Warning: did not find the logging configuration file.')
    logging.basicConfig(level=log_default_level)<|MERGE_RESOLUTION|>--- conflicted
+++ resolved
@@ -42,11 +42,7 @@
 
 EODATADOWN_VERSION_MAJOR = 0
 EODATADOWN_VERSION_MINOR = 49
-<<<<<<< HEAD
-EODATADOWN_VERSION_PATCH = 4
-=======
-EODATADOWN_VERSION_PATCH = 8
->>>>>>> d0117518
+EODATADOWN_VERSION_PATCH = 9
 
 # Check is GTIFF Creation Options Flag has been defined and if not then define it.
 rsgislib_img_opts_tif_envvar = os.getenv('RSGISLIB_IMG_CRT_OPTS_GTIFF', None)
