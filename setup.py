--- conflicted
+++ resolved
@@ -37,11 +37,7 @@
 import os
 
 setup(name='EODataDown',
-<<<<<<< HEAD
-    version='0.49.4',
-=======
-    version='0.49.8',
->>>>>>> d0117518
+    version='0.49.9',
     description='A tool for automating Earth Observation Data Downloading.',
     author='Pete Bunting',
     author_email='pfb@aber.ac.uk',
